use std::f32::{consts::PI, NAN};

use libm::erfcf;

use ndarray::prelude::*;
use ndarray::Zip;

use packed_simd::{f32x8, Simd};

<<<<<<< HEAD
/// erfcf() if the single floats version of erfc(), this is a temporary simd wrapper of it
/// I'm waiting for the std simd to support more vectorized math function
=======
>>>>>>> 384fc18a
fn erfcf_simd(arr: Simd<[f32; 8]>) -> Simd<[f32; 8]> {
    let (x0, x1, x2, x3, x4, x5, x6, x7): (f32, f32, f32, f32, f32, f32, f32, f32) =
        unsafe { std::mem::transmute(arr) };
    f32x8::new(
        erfcf(x0),
        erfcf(x1),
        erfcf(x2),
        erfcf(x3),
        erfcf(x4),
        erfcf(x5),
        erfcf(x6),
        erfcf(x7),
    )
}

/// *struct that stores necessary information for solving the equation*
struct PointData<'a> {
    peak_frame: usize,
    temps: ArrayView1<'a, f32>,
    peak_temp: f32,
    dt: f32,
    h0: f32,
    max_iter_num: usize,
    solid_thermal_conductivity: f32,
    solid_thermal_diffusivity: f32,
}

impl PointData<'_> {
    /// *semi-infinite plate heat transfer equation of each pixel(simd)*
    /// ### Return:
    /// equation and its derivative
    fn thermal_equation(&self, h: f32) -> (f32, f32) {
        let (k, a, dt, temps, tw, peak_frame) = (
            self.solid_thermal_conductivity,
            self.solid_thermal_diffusivity,
            self.dt,
            self.temps.as_slice_memory_order().unwrap(),
            self.peak_temp,
            self.peak_frame,
        );
        let t0 = temps[..4].iter().sum::<f32>() / 4.;
        let (mut sum, mut diff_sum) = (f32x8::splat(0.), f32x8::splat(0.));

        let mut i = 1;
        while i + f32x8::lanes() < peak_frame {
            let delta_temp = unsafe {
                f32x8::from_slice_unaligned_unchecked(&temps[i..])
                    - f32x8::from_slice_unaligned_unchecked(&temps[i - 1..])
            };
            let at = a
                * dt
                * f32x8::new(
                    (peak_frame - i) as f32,
                    (peak_frame - i - 1) as f32,
                    (peak_frame - i - 2) as f32,
                    (peak_frame - i - 3) as f32,
                    (peak_frame - i - 4) as f32,
                    (peak_frame - i - 5) as f32,
                    (peak_frame - i - 6) as f32,
                    (peak_frame - i - 7) as f32,
                );
            let exp_erfc = (h.powf(2.) / k.powf(2.) * at).exp() * erfcf_simd(h / k * at.sqrt());
            let step = (1. - exp_erfc) * delta_temp;
            let d_step = -delta_temp
                * (2. * at.sqrt() / k / PI.sqrt() - (2. * at * h * exp_erfc) / k.powf(2.));

            i += f32x8::lanes();
            sum += step;
            diff_sum += d_step;
        }

        let (mut sum, mut diff_sum) = (sum.sum(), diff_sum.sum());

        while i < peak_frame {
            let delta_temp = unsafe { temps.get_unchecked(i) - temps.get_unchecked(i - 1) };
            let at = a * dt * (peak_frame - i) as f32;
            let exp_erfc = (h.powf(2.) / k.powf(2.) * at).exp() * erfcf(h / k * at.sqrt());
            let step = (1. - exp_erfc) * delta_temp;
            let d_step = -delta_temp
                * (2. * at.sqrt() / k / PI.sqrt() - (2. * at * h * exp_erfc) / k.powf(2.));

            i += 1;
            sum += step;
            diff_sum += d_step;
        }

        (tw - t0 - sum, diff_sum)
    }

    #[allow(dead_code)]
    fn newton_tangent(&self) -> f32 {
        let mut h = self.h0;

        for _ in 0..self.max_iter_num {
            let (f, df) = self.thermal_equation(h);
            let next_h = h - f / df;
            if next_h.abs() > 10000. {
                return NAN;
            }
            if (next_h - h).abs() < 1e-3 {
                return next_h;
            }
            h = next_h;
        }

        h
    }

    #[allow(dead_code)]
    fn newton_down(&self) -> f32 {
        let mut h = self.h0;
        let (mut f, mut df) = self.thermal_equation(h);

        for _ in 0..self.max_iter_num {
            let mut lambda = 1.;
            loop {
                let next_h = h - lambda * f / df;
                let (next_f, next_df) = self.thermal_equation(next_h);
                if next_f.abs() < f.abs() {
                    if (next_h - h).abs() < 1e-3 {
                        return next_h;
                    }
                    h = next_h;
                    f = next_f;
                    df = next_df;
                    break;
                }
                lambda /= 2.;
                if lambda < 1e-3 {
                    return NAN;
                }
            }
            if h > 10000. {
                return NAN;
            }
        }

        h
    }
}

pub fn solve(
    peak_frames: ArrayView1<usize>,
    interp_temps: ArrayView2<f32>,
    query_index: ArrayView1<usize>,
    solid_thermal_conductivity: f32,
    solid_thermal_diffusivity: f32,
    characteristic_length: f32,
    air_thermal_conductivity: f32,
    dt: f32,
    peak_temp: f32,
    h0: f32,
    max_iter_num: usize,
) -> Array1<f32> {
    let mut nus = Array1::zeros(query_index.len());

    Zip::from(&mut nus)
        .and(query_index)
        .and(peak_frames)
        .par_apply(|nu, &index, &peak_frame| {
            let point_data = PointData {
                peak_frame,
                temps: interp_temps.row(index),
                peak_temp,
                dt,
                h0,
                max_iter_num,
                solid_thermal_conductivity,
                solid_thermal_diffusivity,
            };
            *nu = point_data.newton_tangent() * characteristic_length / air_thermal_conductivity;
        });

    nus
}<|MERGE_RESOLUTION|>--- conflicted
+++ resolved
@@ -7,11 +7,7 @@
 
 use packed_simd::{f32x8, Simd};
 
-<<<<<<< HEAD
-/// erfcf() if the single floats version of erfc(), this is a temporary simd wrapper of it
-/// I'm waiting for the std simd to support more vectorized math function
-=======
->>>>>>> 384fc18a
+/// temporary fake SIMD wrapper of erfcf
 fn erfcf_simd(arr: Simd<[f32; 8]>) -> Simd<[f32; 8]> {
     let (x0, x1, x2, x3, x4, x5, x6, x7): (f32, f32, f32, f32, f32, f32, f32, f32) =
         unsafe { std::mem::transmute(arr) };
@@ -27,7 +23,7 @@
     )
 }
 
-/// *struct that stores necessary information for solving the equation*
+/// struct that stores necessary information for solving the equation
 struct PointData<'a> {
     peak_frame: usize,
     temps: ArrayView1<'a, f32>,
@@ -40,7 +36,7 @@
 }
 
 impl PointData<'_> {
-    /// *semi-infinite plate heat transfer equation of each pixel(simd)*
+    /// semi-infinite plate heat transfer equation of each pixel(simd)
     /// ### Return:
     /// equation and its derivative
     fn thermal_equation(&self, h: f32) -> (f32, f32) {
