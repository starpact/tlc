use ffmpeg_next as ffmpeg;

use ffmpeg::format::{input, Pixel};
use ffmpeg::software::scaling::{context::Context, flag::Flags};
use ffmpeg::util::frame::video::Video;

use calamine::{open_workbook, DataType, Reader, Xlsx};

use ndarray::prelude::*;

/// *read the video and collect all green values spatially and temporally*
/// ### Argument:
/// video record(start frame, frame num, video path)
///
/// region record((upper left y, upper left x), (calculate region height, calculate region width))
/// ### Return:
/// (green values 2D matrix, frame rate)
///
/// * pixels in rows, frames in columns, shape: (total_pix_num, frame_num)
/// ### Paincs
/// ffmpeg errors
pub fn read_video(
    video_record: (usize, usize, &String),
    region_record: ((usize, usize), (usize, usize)),
) -> Result<(Array2<u8>, usize), ffmpeg::Error> {
    ffmpeg::init().expect("ffmpeg failed to initialize");

    let (start_frame, frame_num, video_path) = video_record;
    let mut ictx = input(video_path)?;
    let mut decoder = ictx.stream(0).unwrap().codec().decoder().video()?;

    let rational = decoder.frame_rate().unwrap();
    let frame_rate = (rational.numerator() / rational.denominator()) as usize;
    let total_frame = ictx.duration() as usize * frame_rate / 1_000_000;

    if start_frame + frame_num >= total_frame {
        return Err(ffmpeg::Error::InvalidData);
    }

    // upper_left_coordinate
    let (ul_y, ul_x) = region_record.0;
    // height and width of calculation region
    let (cal_h, cal_w) = region_record.1;
    // total number of pixels in the calculation region
    let pix_num = cal_h * cal_w;

    // Target color space: RGB24, 8 bits respectively for R, G and B
    let mut scaler = Context::get(
        decoder.format(),
        decoder.width(),
        decoder.height(),
        Pixel::RGB24,
        decoder.width(),
        decoder.height(),
        Flags::FAST_BILINEAR,
    )?;

    // g2d stores green values of all pixels at all frames in a 2D array: single row for all pixels at single frame
    let mut g2d = Array2::zeros((frame_num, pix_num));
    let real_w = decoder.width() as usize * 3;

    for ((_, packet), mut row) in ictx
        .packets()
        .skip(start_frame)
        .zip(g2d.axis_iter_mut(Axis(0)))
    {
        decoder.send_packet(&packet)?;
        let (mut raw_frame, mut rgb_frame) = (Video::empty(), Video::empty());
        decoder.receive_frame(&mut raw_frame)?;
        scaler.run(&raw_frame, &mut rgb_frame)?;
        // the data of each frame stores in one 1D array:
        // ||rgbrgbrgb...rgb|rgbrgbrgb...rgb|......|rgbrgbrgb...rgb||
        // ||.....row_0.....|.....row_1.....|......|.....row_n.....||
        let rgb = rgb_frame.data(0);

        let mut iter = row.iter_mut();
        for i in (0..).step_by(real_w).skip(ul_y).take(cal_h) {
            for j in (i..).skip(1).step_by(3).skip(ul_x).take(cal_w) {
                *iter.next().unwrap() = rgb[j];
            }
        }
    }

    Ok((g2d, frame_rate))
}

/// *read temperature data from excel*
/// ### Argument:
/// temperature record(start line number, total frame number, column numbers that record the temperatures, excel_path)
/// ### Return:
/// 2D matrix of the temperatures from thermocouples
pub fn read_temp_excel(
    temp_record: (usize, usize, &[usize], &String),
) -> Result<Array2<f64>, calamine::Error> {
    let (start_line, frame_num, columns, temp_path) = temp_record;
    let mut excel: Xlsx<_> = open_workbook(temp_path).unwrap();
    let sheet = excel.worksheet_range_at(0).expect("no sheet exsits")?;

    let mut t2d = Array2::zeros((frame_num, columns.len()));

    for (excel_row, mut temp_row) in sheet
        .rows()
        .skip(start_line - 1)
        .take(frame_num)
<<<<<<< HEAD
        .zip(sheet.rows().skip(start_line).take(frame_num))
        .zip(t2d.axis_iter_mut(Axis(0)))
    {
        for (&index, t) in columns.iter().zip(temp_row.iter_mut()) {
            match (&excel_row0[index], &excel_row1[index]) {
                (&DataType::Float(t0), &DataType::Float(t1)) => *t = if fst { t1 } else { t1 - t0 },
=======
        .zip(t2d.axis_iter_mut(Axis(0)))
    {
        for (&index, t) in columns.iter().zip(temp_row.iter_mut()) {
            match excel_row[index] {
                DataType::Float(t0) => *t = t0,
>>>>>>> 8a5cd2f6
                _ => {
                    return Err(calamine::Error::Msg("temperatures not as floats"));
                }
            }
        }
    }

    Ok(t2d)
}<|MERGE_RESOLUTION|>--- conflicted
+++ resolved
@@ -102,20 +102,11 @@
         .rows()
         .skip(start_line - 1)
         .take(frame_num)
-<<<<<<< HEAD
-        .zip(sheet.rows().skip(start_line).take(frame_num))
-        .zip(t2d.axis_iter_mut(Axis(0)))
-    {
-        for (&index, t) in columns.iter().zip(temp_row.iter_mut()) {
-            match (&excel_row0[index], &excel_row1[index]) {
-                (&DataType::Float(t0), &DataType::Float(t1)) => *t = if fst { t1 } else { t1 - t0 },
-=======
         .zip(t2d.axis_iter_mut(Axis(0)))
     {
         for (&index, t) in columns.iter().zip(temp_row.iter_mut()) {
             match excel_row[index] {
                 DataType::Float(t0) => *t = t0,
->>>>>>> 8a5cd2f6
                 _ => {
                     return Err(calamine::Error::Msg("temperatures not as floats"));
                 }
