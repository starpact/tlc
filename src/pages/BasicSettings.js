import { useState, useEffect } from "react"
import {
  HStack,
  Slider,
  SliderTrack,
  SliderFilledTrack,
  SliderThumb,
  Box,
  Text,
  Image,
  Grid,
  Stack,
  GridItem,
  Img,
} from "@chakra-ui/react"
import { FaFileVideo, FaFileCsv, FaFileImport } from "react-icons/fa"
import * as tauri from 'tauri/api/tauri'
import * as dialog from 'tauri/api/dialog'

import IButton from "../components/Button"
import IIConButton from "../components/IconButton"
import IInput from "../components/Input"

function BasicSettings({ config, setConfig, setErrMsg }) {
  const [frame, setFrame] = useState("");
  const [frameIndex, setFrameIndex] = useState(0);
<<<<<<< HEAD
  const [lastRenderFrame, setLastRenderFrame] = useState(-1);

=======
  const [lastRenderFrameIndex, setLastRenderFrameIndex] = useState(-1);
>>>>>>> 19478709

  useEffect(() => {
    if (config === "") loadDefaultConfig();
    if (!!config) {
      getFrame(0);
    };
  }, []);

  function loadConfig() {
    dialog.open({ filter: "json" }).then(path => {
      tauri.promisified({
        cmd: "LoadConfig",
        config_path: path,
      })
        .then(ok => setConfig(ok))
        .catch(err => setErrMsg(err));
    });
  }

  function loadDefaultConfig() {
    tauri.promisified({ cmd: "LoadDefaultConfig" })
      .then(ok => setConfig(ok))
      .catch(err => setErrMsg(err));
  }

  function saveConfig() {
    if (config.save_dir === "") {
      setErrMsg("请先确定保存根目录");
      return;
    }
    tauri.promisified({ cmd: "SaveConfig" })
      .catch(err => setErrMsg(err));
  }

  function setSaveDir() {
    dialog.open({ directory: true }).then(save_dir => {
      tauri.promisified({
        cmd: "SetSaveDir",
        save_dir,
      })
        .then(ok => setConfig(ok))
        .catch(err => setErrMsg(err));
    });
  }

  function setVideoPath() {
    dialog.open({
      filter: "avi,mp4,mkv",
      defaultPath: config.video_path.substr(0, config.video_path.lastIndexOf("\\") + 1)
    })
      .then(video_path => {
        tauri.promisified({
          cmd: "SetVideoPath",
          video_path,
        })
          .then(ok => setConfig(ok))
          .catch(err => setErrMsg(err));
      });
  }

  function setDAQPath() {
    dialog.open({
      filter: "lvm,xlsx",
      defaultPath: config.daq_path.substr(0, config.daq_path.lastIndexOf("\\") + 1)
    })
      .then(daq_path => {
        tauri.promisified({
          cmd: "SetDAQPath",
          daq_path,
        })
          .then(ok => setConfig(ok))
          .catch(err => setErrMsg(err));
      });
  }

  function setStartFrame(start_frame) {
    if (start_frame === config.start_frame) return;
    tauri.promisified({
      cmd: "SetStartFrame",
      start_frame: start_frame,
    })
      .then(ok => setConfig(ok))
      .catch(err => setErrMsg(err));
  }

  function setStartRow(start_row) {
    if (start_row === config.start_row) return;
    tauri.promisified({
      cmd: "SetStartRow",
      start_row,
    })
      .then(ok => setConfig(ok))
      .catch(err => setErrMsg(err));
  }

  function getFrame(frame_index) {
    tauri.promisified({
      cmd: "GetFrame",
      frame_index,
    })
      .then(ok => setFrame(ok))
      .catch(err => setErrMsg(err));
  }

  return (
    <Stack>
      <Grid templateColumns="repeat(12, 1fr)" gap={2} marginX="30px">
        <GridItem colSpan={1}>
          <Stack spacing="10px">
            <IButton text="重置配置" onClick={loadDefaultConfig} hover="重置为您上一次保存的配置" />
            <IButton text="导入配置" onClick={loadConfig} />
            <IButton text="保存配置" onClick={saveConfig} />
          </Stack>
        </GridItem>
        <GridItem colSpan={8}>
          <Stack spacing="10px">
            <IInput
              leftTag="保存根目录"
              hover="所有结果的保存根目录，该目录下将自动创建config、data和plots子目录分类保存处理结果"
              placeholder="保存所有结果的根目录"
              value={config.save_dir}
              element={<IIConButton icon={<FaFileImport />} onClick={setSaveDir} />}
            />
            <IInput
              leftTag="视频文件路径"
              value={config.video_path}
              element={<IIConButton icon={<FaFileVideo />} onClick={setVideoPath} />}
            />
            <IInput
              leftTag="数采文件路径"
              value={config.daq_path}
              element={<IIConButton icon={<FaFileCsv />} onClick={setDAQPath} />}
            />
          </Stack>
        </GridItem>
        <GridItem colSpan={3}>
          <Stack spacing="10px">
            <IInput
              leftTag="起始帧数"
              value={config.frame_num > 0 ? config.start_frame : ""}
              mutable
              onBlur={v => setStartFrame(parseInt(v))}
              rightTag={config.frame_num > 0 ?
                `[${config.start_frame}, ${config.start_frame + config.frame_num}] / ${config.total_frames}` : ""}
            />
            <IInput
              leftTag="起始行数"
              value={config.frame_num > 0 ? config.start_row : ""}
              onBlur={v => setStartRow(parseInt(v))}
              mutable
              rightTag={config.frame_num > 0 ?
                `[${config.start_row}, ${config.start_row + config.frame_num}] / ${config.total_rows}` : ""}
            />
            <IInput
              leftTag="帧率"
              value={config.frame_rate > 0 ? config.frame_rate : ""}
              rightTag="Hz"
            />
          </Stack>
        </GridItem>
      </Grid>
      <HStack>
        <Stack>
          {/* <Box
            backgroundImage={`url(data:image/jpeg;base64,${frame})`}
            backgroundSize="640px 512px"
            w="640px"
            h="512px"
          >
          </Box> */}
          <Image
            src={`data:image/jpeg;base64,${frame}`}
            htmlWidth="640"
            htmlHeight="512"
            alt="fuck"
          />
          <HStack>
            <Box w="7px"></Box>
            <Box textAlign="center" rounded="md" w="60px" bgColor="#98971a">
              <Text color="#32302f" fontWeight="bold">
                {frameIndex + 1}
              </Text>
            </Box>
            <Box w="15px"></Box>
            <Slider
              defaultValue={0}
              min={0}
              max={config.total_frames - 1}
              onChange={v => setFrameIndex(parseInt(v))}
              onChangeEnd={v => {
                const vv = parseInt(v);
<<<<<<< HEAD
                if (vv === lastRenderFrame) return;
                setLastRenderFrame(vv);
=======
                if (vv === lastRenderFrameIndex) return;
                setLastRenderFrameIndex(vv);
>>>>>>> 19478709
                getFrame(vv);
              }}
            >
              <SliderTrack bgColor="#665c54">
                <SliderFilledTrack bgColor="#98971a" />
              </SliderTrack>
              <SliderThumb bgColor="#928374" />
            </Slider>
          </HStack>
        </Stack>
        <Stack>
          <IInput
            leftTag="计算区域左上角Y"
            hover="与上边界的距离"
            value={!!config.top_left_pos && config.top_left_pos[0]}
          />
          <IInput
            leftTag="计算区域左上角X"
            hover="与左边界的距离"
            value={!!config.top_left_pos && config.top_left_pos[1]}
          />
          <IInput
            leftTag="计算区域高度"
            value={!!config.region_shape && config.region_shape[0]}
          />
          <IInput
            leftTag="计算区域宽度"
            value={!!config.region_shape && config.region_shape[1]}
          />
        </Stack>
      </HStack>
    </Stack>
  )
}

export default BasicSettings<|MERGE_RESOLUTION|>--- conflicted
+++ resolved
@@ -11,7 +11,6 @@
   Grid,
   Stack,
   GridItem,
-  Img,
 } from "@chakra-ui/react"
 import { FaFileVideo, FaFileCsv, FaFileImport } from "react-icons/fa"
 import * as tauri from 'tauri/api/tauri'
@@ -24,25 +23,21 @@
 function BasicSettings({ config, setConfig, setErrMsg }) {
   const [frame, setFrame] = useState("");
   const [frameIndex, setFrameIndex] = useState(0);
-<<<<<<< HEAD
-  const [lastRenderFrame, setLastRenderFrame] = useState(-1);
-
-=======
   const [lastRenderFrameIndex, setLastRenderFrameIndex] = useState(-1);
->>>>>>> 19478709
 
   useEffect(() => {
     if (config === "") loadDefaultConfig();
     if (!!config) {
       getFrame(0);
+
     };
   }, []);
 
   function loadConfig() {
     dialog.open({ filter: "json" }).then(path => {
       tauri.promisified({
-        cmd: "LoadConfig",
-        config_path: path,
+        cmd: "loadConfig",
+        body: path,
       })
         .then(ok => setConfig(ok))
         .catch(err => setErrMsg(err));
@@ -50,7 +45,7 @@
   }
 
   function loadDefaultConfig() {
-    tauri.promisified({ cmd: "LoadDefaultConfig" })
+    tauri.promisified({ cmd: "loadDefaultConfig" })
       .then(ok => setConfig(ok))
       .catch(err => setErrMsg(err));
   }
@@ -60,15 +55,15 @@
       setErrMsg("请先确定保存根目录");
       return;
     }
-    tauri.promisified({ cmd: "SaveConfig" })
+    tauri.promisified({ cmd: "saveConfig" })
       .catch(err => setErrMsg(err));
   }
 
   function setSaveDir() {
     dialog.open({ directory: true }).then(save_dir => {
       tauri.promisified({
-        cmd: "SetSaveDir",
-        save_dir,
+        cmd: "setSaveDir",
+        body: save_dir,
       })
         .then(ok => setConfig(ok))
         .catch(err => setErrMsg(err));
@@ -81,9 +76,10 @@
       defaultPath: config.video_path.substr(0, config.video_path.lastIndexOf("\\") + 1)
     })
       .then(video_path => {
+        if (video_path === config.video_path) return;
         tauri.promisified({
-          cmd: "SetVideoPath",
-          video_path,
+          cmd: "setVideoPath",
+          body: video_path,
         })
           .then(ok => setConfig(ok))
           .catch(err => setErrMsg(err));
@@ -96,9 +92,10 @@
       defaultPath: config.daq_path.substr(0, config.daq_path.lastIndexOf("\\") + 1)
     })
       .then(daq_path => {
+        if (daq_path === config.daq_path) return;
         tauri.promisified({
-          cmd: "SetDAQPath",
-          daq_path,
+          cmd: "setDAQPath",
+          body: daq_path,
         })
           .then(ok => setConfig(ok))
           .catch(err => setErrMsg(err));
@@ -108,8 +105,8 @@
   function setStartFrame(start_frame) {
     if (start_frame === config.start_frame) return;
     tauri.promisified({
-      cmd: "SetStartFrame",
-      start_frame: start_frame,
+      cmd: "setStartFrame",
+      body: start_frame,
     })
       .then(ok => setConfig(ok))
       .catch(err => setErrMsg(err));
@@ -118,20 +115,22 @@
   function setStartRow(start_row) {
     if (start_row === config.start_row) return;
     tauri.promisified({
-      cmd: "SetStartRow",
-      start_row,
+      cmd: "setStartRow",
+      body: start_row,
     })
       .then(ok => setConfig(ok))
       .catch(err => setErrMsg(err));
   }
 
   function getFrame(frame_index) {
+    if (frameIndex === lastRenderFrameIndex) return;
     tauri.promisified({
-      cmd: "GetFrame",
-      frame_index,
+      cmd: "getFrame",
+      body: frame_index,
     })
       .then(ok => setFrame(ok))
       .catch(err => setErrMsg(err));
+    setLastRenderFrameIndex(frameIndex);
   }
 
   return (
@@ -202,8 +201,8 @@
           </Box> */}
           <Image
             src={`data:image/jpeg;base64,${frame}`}
-            htmlWidth="640"
-            htmlHeight="512"
+            htmlWidth={!!config && `${config.video_shape[1] / 2}`}
+            htmlHeight={!!config && `${config.video_path[0] / 2}`}
             alt="fuck"
           />
           <HStack>
@@ -219,17 +218,7 @@
               min={0}
               max={config.total_frames - 1}
               onChange={v => setFrameIndex(parseInt(v))}
-              onChangeEnd={v => {
-                const vv = parseInt(v);
-<<<<<<< HEAD
-                if (vv === lastRenderFrame) return;
-                setLastRenderFrame(vv);
-=======
-                if (vv === lastRenderFrameIndex) return;
-                setLastRenderFrameIndex(vv);
->>>>>>> 19478709
-                getFrame(vv);
-              }}
+              onChangeEnd={v => getFrame(parseInt(v))}
             >
               <SliderTrack bgColor="#665c54">
                 <SliderFilledTrack bgColor="#98971a" />
@@ -259,7 +248,7 @@
           />
         </Stack>
       </HStack>
-    </Stack>
+    </Stack >
   )
 }
 
