--- conflicted
+++ resolved
@@ -1,10 +1,7 @@
 use std::thread;
 use std::{collections::HashMap, sync::mpsc::Receiver};
 
-<<<<<<< HEAD
-=======
 use ndarray::ArrayView2;
->>>>>>> 17065334
 use tauri::WebviewMut;
 
 use super::request::{Request, Value};
@@ -72,7 +69,6 @@
             let (mut wm, req) = rx.recv().unwrap();
             let f = hm.get(req.cmd.as_str()).unwrap();
             let callback_string = f(&mut tlc_data, req).unwrap();
-            println!("{}", &callback_string[..200]);
             wm.dispatch(move |w| w.eval(callback_string.as_str()))
                 .unwrap();
         }
