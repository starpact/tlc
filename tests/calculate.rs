#[cfg(test)]

pub mod calculate {
    use ndarray::prelude::*;

    use tlc::calculate::*;

    const VIDEO_PATH: &str = "./resource/ed2_50000_1.avi";
    const EXCEL_PATH: &str = "./resource/ed2_50000_1.xlsx";
    const START_FRAME: usize = 80;
    const FRAME_NUM: usize = 1486;
    const UPPER_LEFT_COORD: (usize, usize) = (38, 34);
    const REGION_SHAPE: (usize, usize) = (500, 700);
    const TEMP_COLUMNS: &[usize] = &[1, 3, 4, 6, 7, 9];
    const THERMOCOUPLE_X: &[usize] = &[100, 200, 300, 400, 500, 600];
    const PEAK_TEMPERATURE: f64 = 35.18;
    const SOLID_THERMAL_CONDUCTIVITY: f64 = 0.19;
    const SOLID_THERMAL_DIFFUSIVITY: f64 = 1.091e-7;
    const H0: f64 = 50.;
    const MAX_ITER_NUM: usize = 5;

    fn example_g2d() -> (Array2<u8>, usize) {
        let video_record = (START_FRAME, FRAME_NUM, &VIDEO_PATH.to_string());
        let region_record = (UPPER_LEFT_COORD, REGION_SHAPE);
        io::read_video(video_record, region_record).unwrap()
    }

    fn example_t2d() -> Array2<f64> {
        let temp_record = (
            START_FRAME,
            FRAME_NUM,
            TEMP_COLUMNS,
            &EXCEL_PATH.to_string(),
        );
        io::read_temp_excel(temp_record).unwrap()
    }

    #[test]
    fn test_read_video() {
        let t0 = std::time::Instant::now();
        let (g2d, frame_rate) = example_g2d();
        println!("{:?}", std::time::Instant::now().duration_since(t0));

        println!("{}", frame_rate);
        println!("{}", g2d.row(0));
    }

    #[test]
    fn test_read_temp_excel() {
        let t0 = std::time::Instant::now();
        let res = example_t2d();
        println!("{:?}", std::time::Instant::now().duration_since(t0));

        println!("{}", res.slice(s![..3, ..]));
        println!("{}", res.row(FRAME_NUM - 1));
    }

    #[test]
    fn test_detect_peak() {
        let g2d = example_g2d().0;

        let t0 = std::time::Instant::now();
        let peak = preprocess::detect_peak(g2d);
        println!("{:?}", std::time::Instant::now().duration_since(t0));

        println!("{}", peak.slice(s![180000..180100]));
    }

    #[test]
    fn test_interp_x() {
        let t2d = example_t2d();
        let ul_x = UPPER_LEFT_COORD.0;
        let tc_x: Vec<i32> = THERMOCOUPLE_X.iter().map(|&x| (x - ul_x) as i32).collect();

        let t0 = std::time::Instant::now();
        let interp_x_t2d = preprocess::interp_x(&t2d, &tc_x, REGION_SHAPE.1);
        println!("{:?}", std::time::Instant::now().duration_since(t0));

<<<<<<< HEAD
        println!("{}", t2d.slice(s![..2, ..]));
        println!("=================");
        println!("{}", interp_x_t2d.slice(s![..2, ..]));
=======
        println!("{}", t2d.slice(s![..3, ..]));
        println!("=================");
        println!("{}", interp_x_t2d.slice(s![..3, ..]));
    }

    #[test]
    fn test_cal_delta_temps() {
        let t2d = example_t2d();
        let delta_temps = solve::cal_delta_temps(t2d);

        println!("{}", delta_temps.slice(s![..3, ..]));
        println!("{}", delta_temps.sum_axis(Axis(0)));
>>>>>>> 8a5cd2f6
    }

    #[test]
    fn test_solve() {
        let t0 = std::time::Instant::now();
        let (g2d, frame_rate) = example_g2d();
        let dt = 1. / frame_rate as f64;

        let t2d = example_t2d();
        let peak_frames = preprocess::detect_peak(g2d);

        let tc_x: Vec<i32> = THERMOCOUPLE_X
            .iter()
            .map(|&x| (x - UPPER_LEFT_COORD.1) as i32)
            .collect();
        let interp_x_t2d = preprocess::interp_x(&t2d, &tc_x, REGION_SHAPE.1);

        let const_vals = (
            SOLID_THERMAL_CONDUCTIVITY,
            SOLID_THERMAL_DIFFUSIVITY,
            dt,
            PEAK_TEMPERATURE,
        );

        println!("start calculating...");
        let hs = solve::solve(
            const_vals,
            peak_frames,
            interp_x_t2d,
            solve::InterpMethod::Horizontal,
            H0,
            MAX_ITER_NUM,
        );
        println!("{:?}", std::time::Instant::now().duration_since(t0));
        println!("{}", hs.into_shape(REGION_SHAPE).unwrap());
    }
}<|MERGE_RESOLUTION|>--- conflicted
+++ resolved
@@ -73,14 +73,9 @@
         let tc_x: Vec<i32> = THERMOCOUPLE_X.iter().map(|&x| (x - ul_x) as i32).collect();
 
         let t0 = std::time::Instant::now();
-        let interp_x_t2d = preprocess::interp_x(&t2d, &tc_x, REGION_SHAPE.1);
+        let interp_x_t2d = preprocess::interp_x(t2d.view(), &tc_x, REGION_SHAPE.1);
         println!("{:?}", std::time::Instant::now().duration_since(t0));
 
-<<<<<<< HEAD
-        println!("{}", t2d.slice(s![..2, ..]));
-        println!("=================");
-        println!("{}", interp_x_t2d.slice(s![..2, ..]));
-=======
         println!("{}", t2d.slice(s![..3, ..]));
         println!("=================");
         println!("{}", interp_x_t2d.slice(s![..3, ..]));
@@ -93,7 +88,6 @@
 
         println!("{}", delta_temps.slice(s![..3, ..]));
         println!("{}", delta_temps.sum_axis(Axis(0)));
->>>>>>> 8a5cd2f6
     }
 
     #[test]
@@ -109,7 +103,7 @@
             .iter()
             .map(|&x| (x - UPPER_LEFT_COORD.1) as i32)
             .collect();
-        let interp_x_t2d = preprocess::interp_x(&t2d, &tc_x, REGION_SHAPE.1);
+        let interp_x_t2d = preprocess::interp_x(t2d.view(), &tc_x, REGION_SHAPE.1);
 
         let const_vals = (
             SOLID_THERMAL_CONDUCTIVITY,
